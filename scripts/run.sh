#!/usr/bin/env bash
set -euo pipefail

# Run all six configurations once, sequentially, with distinct wandb tags
# Project: PPO-RL-Map

cd "$(dirname "$0")/.."

COMMON_ARGS=(
  --env_id=PickYCBSequential-v1 # PickYCBCustom-v1
  --robot_uids=xarm6_robotiq
  --control_mode=pd_joint_vel
  --num_envs=12
  --num_eval_envs=12
  --eval_freq=20
  --total_timesteps=100_000_000
  --num_steps=500
  --num_eval_steps=500
  --gamma=0.99
  --gae_lambda=0.95
  --update_epochs=8
  --learning_rate=3e-4
  --capture-video
  --track
  --wandb_project_name "PPO-RL-Map"
)

run_cfg() {
  local TAG="$1"; shift
  echo "=== Running: ${TAG} ==="
  python map_rl/train_ppo.py \
    "${COMMON_ARGS[@]}" \
    --exp_name=PickYCB_xarm6_ppo__${TAG} \
    --wandb_tags ${TAG} \
    "$@"
}

<<<<<<< HEAD
run_cfg dino-map-local-fusion-base-cam \
  --use_map \
  --use_local_fusion \
  --vision_encoder=dino \
  --map_start_iteration=100000000 \
  --camera_uids=base_camera \
=======
run_cfg cnn-map-local-fusion-base-and-hand-cam-priviledged-state  \
  --use_map \
  --use_local_fusion \
  --vision_encoder=plain_cnn \
  --map_start_iteration=10000000 \
  # --camera_uids=base_camera,hand_camera \
>>>>>>> 8dd2a90a
  # --checkpoint=pretrained/ckpt_latest.pt \<|MERGE_RESOLUTION|>--- conflicted
+++ resolved
@@ -35,19 +35,10 @@
     "$@"
 }
 
-<<<<<<< HEAD
-run_cfg dino-map-local-fusion-base-cam \
-  --use_map \
-  --use_local_fusion \
-  --vision_encoder=dino \
-  --map_start_iteration=100000000 \
-  --camera_uids=base_camera \
-=======
 run_cfg cnn-map-local-fusion-base-and-hand-cam-priviledged-state  \
   --use_map \
   --use_local_fusion \
   --vision_encoder=plain_cnn \
   --map_start_iteration=10000000 \
   # --camera_uids=base_camera,hand_camera \
->>>>>>> 8dd2a90a
   # --checkpoint=pretrained/ckpt_latest.pt \