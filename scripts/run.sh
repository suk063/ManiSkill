#!/usr/bin/env bash
set -euo pipefail

# Run all six configurations once, sequentially, with distinct wandb tags
# Project: PPO-RL-Map

cd "$(dirname "$0")/.."

COMMON_ARGS=(
  --env_id=PickYCBSequential-v1 # PickYCBCustom-v1
  --robot_uids=xarm6_robotiq
  --control_mode=pd_joint_vel
  --num_envs=20
  --num_eval_envs=20
  --eval_freq=20
  --total_timesteps=100_000_000
  --num_steps=500
  --num_eval_steps=500
  --gamma=0.99
  --gae_lambda=0.95
  --update_epochs=8
  --learning_rate=3e-4
  --capture-video
  --track
  --wandb_project_name "PPO-RL-Map"
)

run_cfg() {
  local TAG="$1"; shift
  echo "=== Running: ${TAG} ==="
  python map_rl/train_ppo.py \
    "${COMMON_ARGS[@]}" \
    --exp_name=PickYCB_xarm6_ppo__${TAG} \
    --wandb_tags ${TAG} \
    "$@"
}

run_cfg cnn-map-local-fusion \
  --use_map \
  --use_local_fusion \
<<<<<<< HEAD
  --vision_encoder=dino \
  --map_start_iteration=100000000 \
=======
  --vision_encoder=plain_cnn \
  --map_start_iteration=10000000 \
  --camera_uids=base_camera \
>>>>>>> 77d1f47a
  # --checkpoint=pretrained/ckpt_latest.pt \<|MERGE_RESOLUTION|>--- conflicted
+++ resolved
@@ -35,15 +35,10 @@
     "$@"
 }
 
-run_cfg cnn-map-local-fusion \
+run_cfg dino-map-local-fusion-base-cam \
   --use_map \
   --use_local_fusion \
-<<<<<<< HEAD
   --vision_encoder=dino \
   --map_start_iteration=100000000 \
-=======
-  --vision_encoder=plain_cnn \
-  --map_start_iteration=10000000 \
   --camera_uids=base_camera \
->>>>>>> 77d1f47a
   # --checkpoint=pretrained/ckpt_latest.pt \