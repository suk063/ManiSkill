#!/usr/bin/env bash
set -euo pipefail

# Run all six configurations once, sequentially, with distinct wandb tags
# Project: PPO-RL-Map

cd "$(dirname "$0")/.."

COMMON_ARGS=(
  --env_id=PickYCBSequential-v1 # PickYCBCustom-v1
  --robot_uids=xarm6_robotiq
  --control_mode=pd_joint_vel
  --num_envs=32
  --num_eval_envs=12
  --eval_freq=20
  --total_timesteps=100_000_000
  --num_steps=500
  --num_eval_steps=500
  --gamma=0.99
  --gae_lambda=0.95
  --update_epochs=8
  --learning_rate=3e-4
  --capture-video
  --track
  --wandb_project_name "PPO-RL-Map"
)

run_cfg() {
  local TAG="$1"; shift
  echo "=== Running: ${TAG} ==="
  python map_rl/train_ppo.py \
    "${COMMON_ARGS[@]}" \
    --exp_name=PickYCB_xarm6_ppo__${TAG} \
    --wandb_tags ${TAG} \
    "$@"
}

<<<<<<< HEAD
run_cfg cnn-map-local-fusion-base-cam  \
=======
run_cfg dino-map-local-fusion-hand-cam  \
>>>>>>> ad392445
  --use_map \
  --use_local_fusion \
  --vision_encoder=dino \
  --map_start_iteration=10000000 \
  --camera_uids=base_camera \
  # --checkpoint=pretrained/ckpt_latest.pt \<|MERGE_RESOLUTION|>--- conflicted
+++ resolved
@@ -35,11 +35,7 @@
     "$@"
 }
 
-<<<<<<< HEAD
-run_cfg cnn-map-local-fusion-base-cam  \
-=======
 run_cfg dino-map-local-fusion-hand-cam  \
->>>>>>> ad392445
   --use_map \
   --use_local_fusion \
   --vision_encoder=dino \
