--- conflicted
+++ resolved
@@ -20,11 +20,7 @@
 from sapien.render import RenderBodyComponent
 
 
-<<<<<<< HEAD
-@register_env("PickYCBCustom-v1")
-=======
 @register_env("PickYCBCustom-v1", max_episode_steps=200)
->>>>>>> 1c1c8e80
 class PickYCBCustomEnv(BaseEnv):
 
     SUPPORTED_ROBOTS = [
@@ -42,11 +38,7 @@
     obj_half_size = 0.025
     basket_half_size = 0.0807 # 26.9 (original_size) * 0.006 (scale) / 2.0
 
-<<<<<<< HEAD
-    def __init__(self, *args, grid_dim: int = 15, robot_uids="xarm6_robotiq", robot_init_qpos_noise=0.02, max_episode_steps: int = 200, **kwargs):
-=======
     def __init__(self, *args, grid_dim: int = 10, robot_uids="xarm6_robotiq", robot_init_qpos_noise=0.02, **kwargs):
->>>>>>> 1c1c8e80
         self.robot_init_qpos_noise = robot_init_qpos_noise
         self.grid_dim = grid_dim
         self.init_obj_orientations = {}
