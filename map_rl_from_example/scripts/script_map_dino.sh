python map_rl_from_example/ppo_map.py \
    --env_id=PickYCBSequential-v1 \
    --control_mode=pd_joint_vel \
    --exp_name=YCB_sequential_xarm6_ppo_map_dino_zero \
    --num_envs=100 \
    --num_eval_envs=20 \
    --eval_freq=20 \
    --total_timesteps=50_000_000 \
    --num_steps=200 \
    --num_eval_steps=200 \
    --gamma=0.9 \
    --learning_rate=3e-4 \
    --vision_encoder=dino \
    --capture-video \
    --track \
    --wandb_project_name "PPO-RL-Map" \
    --use_map \
<<<<<<< HEAD
<<<<<<< HEAD
    # --load_actor_logstd \
    # --checkpoint "save_checkpoint/ckpt_21.pt" \
=======
    --checkpoint "save_checkpoint/ckpt_561.pt" \
=======
    --checkpoint "save_checkpoint/ckpt_21.pt" \
>>>>>>> e1e6731f
    --load_actor_logstd \
>>>>>>> map_rl
    # --start_condition_map<|MERGE_RESOLUTION|>--- conflicted
+++ resolved
@@ -15,15 +15,6 @@
     --track \
     --wandb_project_name "PPO-RL-Map" \
     --use_map \
-<<<<<<< HEAD
-<<<<<<< HEAD
-    # --load_actor_logstd \
-    # --checkpoint "save_checkpoint/ckpt_21.pt" \
-=======
-    --checkpoint "save_checkpoint/ckpt_561.pt" \
-=======
     --checkpoint "save_checkpoint/ckpt_21.pt" \
->>>>>>> e1e6731f
     --load_actor_logstd \
->>>>>>> map_rl
     # --start_condition_map