python map_rl_from_example/ppo_map.py \
    --env_id=PickYCBSequential-v1 \
    --control_mode=pd_joint_vel \
<<<<<<< HEAD
    --exp_name=YCB_sequential_xarm6_ppo_map_cnn \
<<<<<<< HEAD
    --num_envs=50 \
=======
    --num_envs=100 \
>>>>>>> map_rl
=======
    --exp_name=YCB_sequential_xarm6_ppo_map_cnn_freeze \
    --num_envs=50 \
>>>>>>> 3e66a08e
    --num_eval_envs=20 \
    --eval_freq=20 \
    --total_timesteps=100_000_000 \
    --num_steps=400 \
    --num_eval_steps=400 \
    --gamma=0.9 \
    --ent_coef=1e-3 \
    --learning_rate=3e-4 \
    --vision_encoder=plain_cnn \
    --capture-video \
    --track \
    --wandb_project_name "PPO-RL-Map" \
    --use_map \
    # --start_condition_map<|MERGE_RESOLUTION|>--- conflicted
+++ resolved
@@ -1,17 +1,8 @@
 python map_rl_from_example/ppo_map.py \
     --env_id=PickYCBSequential-v1 \
     --control_mode=pd_joint_vel \
-<<<<<<< HEAD
-    --exp_name=YCB_sequential_xarm6_ppo_map_cnn \
-<<<<<<< HEAD
-    --num_envs=50 \
-=======
-    --num_envs=100 \
->>>>>>> map_rl
-=======
     --exp_name=YCB_sequential_xarm6_ppo_map_cnn_freeze \
     --num_envs=50 \
->>>>>>> 3e66a08e
     --num_eval_envs=20 \
     --eval_freq=20 \
     --total_timesteps=100_000_000 \
