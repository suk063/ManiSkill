# compilation and distribution
__pycache__
_ext
*.pyc
*.so
build/
dist/
*.egg-info/

# ipython/jupyter notebooks
# *.ipynb
**/.ipynb_checkpoints/

# Editor temporaries
*.swn
*.swo
*.swp
*~

# MacOS
*.DS_Store

# Pycharm editor settings
.idea

# VSCode editor settings
.vscode

# project-relevant
imgui.ini

# directories that should be ignored in general
# but can be excluded explicitly
/tmp
/data
/demos
/videos
/examples/benchmarking/videos
/save_checkpoint

# benchmarking
/benchmark_results
/mani_skill/examples/benchmarking/benchmark_results
/mani_skill/examples/benchmarking/videos
# testing
.coverage*
htmlcov/

# Mapping results
/mapping/images
/mapping/dataset
/mapping/poses
/mapping/reloaded_output
/mapping/multi_env_maps*
/runs/
/wandb/

output.log
run_scripts/
pretrained/
playground/
dinov3

segmentation_id_map.txt
<<<<<<< HEAD
<<<<<<< HEAD
=======
*.zip
=======
*.zip

mapping/posed_rgbd_data
eval_video/
>>>>>>> 108b958b
<|MERGE_RESOLUTION|>--- conflicted
+++ resolved
@@ -62,13 +62,7 @@
 dinov3
 
 segmentation_id_map.txt
-<<<<<<< HEAD
-<<<<<<< HEAD
-=======
-*.zip
-=======
 *.zip
 
 mapping/posed_rgbd_data
-eval_video/
->>>>>>> 108b958b
+eval_video/