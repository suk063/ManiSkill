# compilation and distribution
__pycache__
_ext
*.pyc
*.so
build/
dist/
*.egg-info/

# ipython/jupyter notebooks
# *.ipynb
**/.ipynb_checkpoints/

# Editor temporaries
*.swn
*.swo
*.swp
*~

# MacOS
*.DS_Store

# Pycharm editor settings
.idea

# VSCode editor settings
.vscode

# project-relevant
imgui.ini

# directories that should be ignored in general
# but can be excluded explicitly
/tmp
/data
/demos
/videos
/examples/benchmarking/videos

# benchmarking
/benchmark_results
/mani_skill/examples/benchmarking/benchmark_results
/mani_skill/examples/benchmarking/videos
# testing
.coverage*
htmlcov/

# Mapping results
/mapping/images
/mapping/dataset
/mapping/poses
/mapping/reloaded_output
/mapping/multi_env_maps*
/runs/
/wandb/

output.log
run_scripts/
pretrained/
playground/
<<<<<<< HEAD

dinov3/
=======
dinov3
>>>>>>> 0b9bb202
<|MERGE_RESOLUTION|>--- conflicted
+++ resolved
@@ -58,9 +58,4 @@
 run_scripts/
 pretrained/
 playground/
-<<<<<<< HEAD
-
-dinov3/
-=======
-dinov3
->>>>>>> 0b9bb202
+dinov3/